--- conflicted
+++ resolved
@@ -1,19 +1,11 @@
-<<<<<<< HEAD
 using System;
-using System.Collections.ObjectModel;
 using System.Net.Http;
 using System.Text.Json;
 using System.Threading.Tasks;
 using Jellyfin.Core;
 using Jellyfin.Helpers;
-using Jellyfin.Models;
 using Jellyfin.Utils;
-using Windows.ApplicationModel.Core;
 using Windows.UI.Xaml;
-=======
-using Jellyfin.ViewModels;
-using Microsoft.Extensions.DependencyInjection;
->>>>>>> deaec26c
 using Windows.UI.Xaml.Controls;
 
 namespace Jellyfin.Views;
@@ -31,112 +23,7 @@
     /// </summary>
     public OnBoarding()
     {
-<<<<<<< HEAD
-        this.InitializeComponent();
-        this.Loaded += OnBoarding_Loaded;
-        txtUrl.KeyUp += TxtUrl_KeyUp;
-        txtUrl.Text = Central.Settings.JellyfinServer ?? string.Empty;
-        _serverDiscovery.OnDiscover += ServerDiscovery_OnDiscover;
-    }
-
-    private void OnBoarding_Loaded(object sender, RoutedEventArgs e)
-    {
-        txtUrl.Focus(FocusState.Programmatic);
-    }
-
-    private void BtnConnect_Click(object sender, RoutedEventArgs e)
-    {
-        btnConnect.IsEnabled = false;
-        txtError.Visibility = Visibility.Collapsed;
-
-        string inputUrl = txtUrl.Text;
-
-        // Parse the input URL to validate and normalize it.
-        var (isValid, parsedUri, errorMessage) = UrlValidator.ParseServerUri(inputUrl);
-        if (!isValid)
-        {
-            txtError.Text = errorMessage;
-            txtError.Visibility = Visibility.Visible;
-            btnConnect.IsEnabled = true;
-            return;
-        }
-
-        ProgressIndicator.Visibility = Visibility.Visible;
-
-        _ = Dispatcher.RunAsync(Windows.UI.Core.CoreDispatcherPriority.Normal, async () =>
-        {
-            try
-            {
-                var jellyfinServerCheck = await ServerCheckUtil.IsJellyfinServerUrlValidAsync(parsedUri).ConfigureAwait(true);
-                // Check if the parsed URI is pointing to a Jellyfin server.
-                if (!jellyfinServerCheck.IsValid)
-                {
-                    txtError.Text = jellyfinServerCheck.ErrorMessage;
-                    txtError.Visibility = Visibility.Visible;
-                    btnConnect.IsEnabled = true;
-                    return;
-                }
-
-                // Save validated URL and navigate to page containing the web view.
-                Central.Settings.JellyfinServer = parsedUri.ToString();
-                Central.Settings.JellyfinServerValidated = true;
-                (Window.Current.Content as Frame).Navigate(typeof(MainPage));
-
-                btnConnect.IsEnabled = true;
-            }
-            finally
-            {
-                ProgressIndicator.Visibility = Visibility.Collapsed;
-            }
-        });
-    }
-
-    private async void ServerDiscovery_OnDiscover()
-    {
-        DiscoveredServer discoveredServer = null;
-        while (_serverDiscovery.DiscoveredServers.TryDequeue(out discoveredServer))
-        {
-            await CoreApplication.MainView.CoreWindow.Dispatcher.RunAsync(Windows.UI.Core.CoreDispatcherPriority.Normal, () =>
-            {
-                if (!_discoveredServers.Contains(discoveredServer))
-                {
-                    _discoveredServers.Add(discoveredServer);
-                    txtDiscoverNoneFound.Visibility = Visibility.Collapsed;
-                }
-            });
-        }
-    }
-
-    private void TxtUrl_KeyUp(object sender, KeyRoutedEventArgs e)
-    {
-        if (e.Key == Windows.System.VirtualKey.Enter)
-        {
-            BtnConnect_Click(btnConnect, null);
-        }
-=======
         InitializeComponent();
         DataContext = App.Current.Services.GetRequiredService<OnBoardingViewModel>();
->>>>>>> deaec26c
-    }
-
-    private void DiscoveredList_ItemClick(object clickedItem, ItemClickEventArgs e)
-    {
-        var discoveredServer = (DiscoveredServer)e.ClickedItem;
-        var addressString = discoveredServer.Address.ToString();
-        txtUrl.Text = addressString;
-        BtnConnect_Click(clickedItem, e);
-    }
-
-    private void Page_Unloaded(object sender, RoutedEventArgs e)
-    {
-        Dispose();
-    }
-
-    /// <summary>
-    /// <inheritdoc/>
-    /// </summary>
-    public void Dispose()
-    {
-        _serverDiscovery.Dispose();
     }
 }