<Page
    x:Class="Jellyfin.Views.OnBoarding"
    xmlns="http://schemas.microsoft.com/winfx/2006/xaml/presentation"
    xmlns:x="http://schemas.microsoft.com/winfx/2006/xaml"
    xmlns:local="using:Jellyfin.Views"
    xmlns:c="using:Jellyfin.Controls"
    xmlns:d="http://schemas.microsoft.com/expression/blend/2008"
    xmlns:mc="http://schemas.openxmlformats.org/markup-compatibility/2006"
    xmlns:viewModels="using:Jellyfin.ViewModels"
    xmlns:interactivity="using:Microsoft.Xaml.Interactivity"
<<<<<<< HEAD
    xmlns:winui="using:CommunityToolkit.WinUI"
    xmlns:behaviors="using:Jellyfin.Behaviors"
    xmlns:converers="using:Jellyfin.Converter"
    xmlns:models="using:Jellyfin.Models" 
=======
    xmlns:behaviors="using:Jellyfin.Behaviors" 
    xmlns:system="using:System"
>>>>>>> f44c68a7
    mc:Ignorable="d"
    d:DataContext="{d:DesignInstance viewModels:OnBoardingViewModel}">

    <Grid Background="{StaticResource Color0}">
        <VisualStateManager.VisualStateGroups>
            <VisualStateGroup x:Name="ServerListStates">
                <VisualState x:Name="ListEmptyState"/>
                <VisualState x:Name="ListNotEmptyState" >
                    <VisualState.StateTriggers>
                        <winui:IsNullOrEmptyStateTrigger Value="{Binding DiscoveredServers}" />
                    </VisualState.StateTriggers>
                    <VisualState.Setters>
                        <Setter Target="EmptyServersMessage.Visibility" Value="Visible"/>
                    </VisualState.Setters>
                </VisualState>
            </VisualStateGroup>
        </VisualStateManager.VisualStateGroups>

        <Grid.RowDefinitions>
            <RowDefinition Height="250" />
            <RowDefinition />
        </Grid.RowDefinitions>
        <Grid.ColumnDefinitions>
            <ColumnDefinition/>
            <ColumnDefinition/>
        </Grid.ColumnDefinitions>

        <Grid Background="{StaticResource Color10}" Grid.ColumnSpan="2">
            <Image 
                Source="/Assets/OnBoardingLogo.png" 
                Stretch="Uniform" 
                HorizontalAlignment="Center" 
                Height="80" />
        </Grid>

        <Grid Grid.Row="1"
              Padding="0 40 0 0">
            <Grid
                HorizontalAlignment="Center"
                VerticalAlignment="Top"
                Width="640"
                Margin="0,0,0,0">
                <Grid.ColumnDefinitions>
                    <ColumnDefinition Width="80" />
                    <ColumnDefinition Width="*" />
                </Grid.ColumnDefinitions>
                <Grid.RowDefinitions>
                    <RowDefinition />
                    <RowDefinition />
                    <RowDefinition />
                    <RowDefinition />
                </Grid.RowDefinitions>
                <TextBlock
                    Text="Connect to Jellyfin Server"
                    Grid.Column="1"
                    Grid.Row="0"
                    Foreground="White"
                    FontSize="{StaticResource FontL}"
                    Margin="0 0 0 28" FontFamily="{StaticResource JellyfinFamilyFont}"
                    HorizontalAlignment="Center" />
                <TextBox
                    Text="{Binding ServerUrl, Mode=TwoWay, UpdateSourceTrigger=PropertyChanged}"
                    Style="{StaticResource PrimaryTextBox}"
                    Margin="0 8 0 8"
                    IsEnabled="{Binding IsInProgress, Converter={StaticResource BooleanInverseConverter}}"
                    PlaceholderText="ex: 192.168.1.100:8096 or demo.jellyfin.org"
                    Grid.Column="1"
                    Grid.Row="1">
                    <interactivity:Interaction.Behaviors>
                        <interactivity:BehaviorCollection>
                            <behaviors:AutoFocusBehavior FocusOnEnable="True" />
                            <behaviors:KeyEventTriggerBehavior>
                                <behaviors:KeyEventTriggerBehavior.Filter>
                                    <KeyboardAccelerator Key="Enter" />
                                </behaviors:KeyEventTriggerBehavior.Filter>
                                <interactivity:InvokeCommandAction Command="{Binding ConnectCommand}" />
                            </behaviors:KeyEventTriggerBehavior>
                        </interactivity:BehaviorCollection>
                    </interactivity:Interaction.Behaviors>
                </TextBox>

                <Button
                    Style="{StaticResource PrimaryButton}"
                    Content="Connect"
                    Command="{Binding ConnectCommand}"
                    Grid.Column="1"
                    Grid.Row="2" />

                <StackPanel
                    Grid.Column="1"
                    Grid.Row="3"
                    Visibility="{Binding ErrorMessage, Converter={StaticResource NullToVisibilityConverter}}">
                    <TextBlock
                        FontFamily="{StaticResource JellyfinFamilyFont}"
                        Text="{Binding ErrorMessage}"
                        HorizontalAlignment="Center"
                        TextAlignment="Center"
                        TextWrapping="Wrap"
                        FontSize="{StaticResource FontM}"
                        Margin="1 1 1 20"
                        Foreground="{StaticResource DangerColor}" />

                    <TextBlock Text="Attempted to connect to:"
                               Foreground="{StaticResource DangerColor}"/>
                    <ItemsControl ItemsSource="{Binding TestedUris}">
                        <ItemsControl.ItemTemplate>
                            <DataTemplate x:Key="UriDataTemplate">
                                <StackPanel Orientation="Horizontal">
                                    <TextBlock Text="- "
                                               Margin="0,0,8,0"
                                               Foreground="{StaticResource DangerColor}"/>
                                    <TextBlock Text="{Binding }"
                                               Foreground="{StaticResource DangerColor}" />
                                </StackPanel>
                            </DataTemplate>
                        </ItemsControl.ItemTemplate>
                    </ItemsControl>
                </StackPanel>

            </Grid>
        </Grid>

        <Grid Grid.Row="1" Grid.Column="1">
            <ListView ItemsSource="{Binding DiscoveredServers}"
                      IsItemClickEnabled="True"
                      ItemClick="ListView_ItemClick"
                      IsEnabled="{Binding IsInProgress, Converter={StaticResource BooleanInverseConverter}}">
                    <ListView.ItemTemplate>
                        <DataTemplate>
                            <StackPanel>
                                <TextBlock Text="{Binding Name}" FontSize="{StaticResource FontM}"/>
                                <TextBlock Text="{Binding Address}" FontSize="{StaticResource FontS}"/>
                            </StackPanel>
                        </DataTemplate>
                    </ListView.ItemTemplate>
                <ListView.Header>
                    <StackPanel>
                        <TextBlock
                            Text="Discover Server" 
                            Foreground="White" FontSize="{StaticResource FontL}"
                            Margin="0 0 0 28" FontFamily="{StaticResource JellyfinFamilyFont}"
                            Padding="0 40 0 0"
                            HorizontalAlignment="Center" />
                        <TextBlock x:Name="EmptyServersMessage" FontSize="{StaticResource FontM}" 
                                   HorizontalAlignment="Center"
                                   TextWrapping="WrapWholeWords"
                                   Visibility="Collapsed">
                            No servers found, searching.
                        </TextBlock>
                    </StackPanel>
                </ListView.Header>
            </ListView>
        </Grid>

        <Grid Grid.Row="0"
              Grid.RowSpan="2"
              Grid.ColumnSpan="2"
              Background="{StaticResource OverlayColorBG}"
              Visibility="{Binding IsInProgress, Converter={StaticResource BooleanVisibilityConverter}}">
            <ProgressRing Width="250" Height="250" IsActive="True" Visibility="Visible" />
        </Grid>
    </Grid>
</Page><|MERGE_RESOLUTION|>--- conflicted
+++ resolved
@@ -8,15 +8,9 @@
     xmlns:mc="http://schemas.openxmlformats.org/markup-compatibility/2006"
     xmlns:viewModels="using:Jellyfin.ViewModels"
     xmlns:interactivity="using:Microsoft.Xaml.Interactivity"
-<<<<<<< HEAD
     xmlns:winui="using:CommunityToolkit.WinUI"
     xmlns:behaviors="using:Jellyfin.Behaviors"
-    xmlns:converers="using:Jellyfin.Converter"
     xmlns:models="using:Jellyfin.Models" 
-=======
-    xmlns:behaviors="using:Jellyfin.Behaviors" 
-    xmlns:system="using:System"
->>>>>>> f44c68a7
     mc:Ignorable="d"
     d:DataContext="{d:DesignInstance viewModels:OnBoardingViewModel}">
 
@@ -46,19 +40,19 @@
 
         <Grid Background="{StaticResource Color10}" Grid.ColumnSpan="2">
             <Image 
-                Source="/Assets/OnBoardingLogo.png" 
-                Stretch="Uniform" 
-                HorizontalAlignment="Center" 
-                Height="80" />
+                    Source="/Assets/OnBoardingLogo.png" 
+                    Stretch="Uniform" 
+                    HorizontalAlignment="Center" 
+                    Height="80" />
         </Grid>
 
         <Grid Grid.Row="1"
-              Padding="0 40 0 0">
+                    Padding="0 40 0 0">
             <Grid
-                HorizontalAlignment="Center"
-                VerticalAlignment="Top"
-                Width="640"
-                Margin="0,0,0,0">
+                    HorizontalAlignment="Center"
+                    VerticalAlignment="Top"
+                    Width="640"
+                    Margin="0,0,0,0">
                 <Grid.ColumnDefinitions>
                     <ColumnDefinition Width="80" />
                     <ColumnDefinition Width="*" />
@@ -70,21 +64,21 @@
                     <RowDefinition />
                 </Grid.RowDefinitions>
                 <TextBlock
-                    Text="Connect to Jellyfin Server"
-                    Grid.Column="1"
-                    Grid.Row="0"
-                    Foreground="White"
-                    FontSize="{StaticResource FontL}"
-                    Margin="0 0 0 28" FontFamily="{StaticResource JellyfinFamilyFont}"
-                    HorizontalAlignment="Center" />
+                        Text="Connect to Jellyfin Server"
+                        Grid.Column="1"
+                        Grid.Row="0"
+                        Foreground="White"
+                        FontSize="{StaticResource FontL}"
+                        Margin="0 0 0 28" FontFamily="{StaticResource JellyfinFamilyFont}"
+                        HorizontalAlignment="Center" />
                 <TextBox
-                    Text="{Binding ServerUrl, Mode=TwoWay, UpdateSourceTrigger=PropertyChanged}"
-                    Style="{StaticResource PrimaryTextBox}"
-                    Margin="0 8 0 8"
-                    IsEnabled="{Binding IsInProgress, Converter={StaticResource BooleanInverseConverter}}"
-                    PlaceholderText="ex: 192.168.1.100:8096 or demo.jellyfin.org"
-                    Grid.Column="1"
-                    Grid.Row="1">
+                        Text="{Binding ServerUrl, Mode=TwoWay, UpdateSourceTrigger=PropertyChanged}"
+                        Style="{StaticResource PrimaryTextBox}"
+                        Margin="0 8 0 8"
+                        IsEnabled="{Binding IsInProgress, Converter={StaticResource BooleanInverseConverter}}"
+                        PlaceholderText="ex: 192.168.1.100:8096 or demo.jellyfin.org"
+                        Grid.Column="1"
+                        Grid.Row="1">
                     <interactivity:Interaction.Behaviors>
                         <interactivity:BehaviorCollection>
                             <behaviors:AutoFocusBehavior FocusOnEnable="True" />
@@ -97,85 +91,93 @@
                         </interactivity:BehaviorCollection>
                     </interactivity:Interaction.Behaviors>
                 </TextBox>
-
-                <Button
-                    Style="{StaticResource PrimaryButton}"
-                    Content="Connect"
-                    Command="{Binding ConnectCommand}"
-                    Grid.Column="1"
-                    Grid.Row="2" />
-
-                <StackPanel
-                    Grid.Column="1"
-                    Grid.Row="3"
-                    Visibility="{Binding ErrorMessage, Converter={StaticResource NullToVisibilityConverter}}">
-                    <TextBlock
+                <TextBlock
                         FontFamily="{StaticResource JellyfinFamilyFont}"
                         Text="{Binding ErrorMessage}"
                         HorizontalAlignment="Center"
                         TextAlignment="Center"
                         TextWrapping="Wrap"
+                        Visibility="{Binding ErrorMessage, Converter={StaticResource NullToVisibilityConverter}}"
                         FontSize="{StaticResource FontM}"
                         Margin="1 1 1 20"
                         Foreground="{StaticResource DangerColor}" />
-
-                    <TextBlock Text="Attempted to connect to:"
-                               Foreground="{StaticResource DangerColor}"/>
-                    <ItemsControl ItemsSource="{Binding TestedUris}">
-                        <ItemsControl.ItemTemplate>
-                            <DataTemplate x:Key="UriDataTemplate">
-                                <StackPanel Orientation="Horizontal">
-                                    <TextBlock Text="- "
-                                               Margin="0,0,8,0"
-                                               Foreground="{StaticResource DangerColor}"/>
-                                    <TextBlock Text="{Binding }"
-                                               Foreground="{StaticResource DangerColor}" />
-                                </StackPanel>
-                            </DataTemplate>
-                        </ItemsControl.ItemTemplate>
-                    </ItemsControl>
-                </StackPanel>
-
+                <Button
+                        Style="{StaticResource PrimaryButton}"
+                        Content="Connect"
+                        Command="{Binding ConnectCommand}"
+                        Grid.Column="1"
+                        Grid.Row="2" />
             </Grid>
         </Grid>
 
         <Grid Grid.Row="1" Grid.Column="1">
             <ListView ItemsSource="{Binding DiscoveredServers}"
-                      IsItemClickEnabled="True"
-                      ItemClick="ListView_ItemClick"
-                      IsEnabled="{Binding IsInProgress, Converter={StaticResource BooleanInverseConverter}}">
-                    <ListView.ItemTemplate>
-                        <DataTemplate>
-                            <StackPanel>
-                                <TextBlock Text="{Binding Name}" FontSize="{StaticResource FontM}"/>
-                                <TextBlock Text="{Binding Address}" FontSize="{StaticResource FontS}"/>
-                            </StackPanel>
-                        </DataTemplate>
-                    </ListView.ItemTemplate>
+                            IsItemClickEnabled="True"
+                            ItemClick="ListView_ItemClick"
+                            IsEnabled="{Binding IsInProgress, Converter={StaticResource BooleanInverseConverter}}">
+                <ListView.ItemTemplate>
+                    <DataTemplate>
+                        <StackPanel>
+                            <TextBlock Text="{Binding Name}" FontSize="{StaticResource FontM}"/>
+                            <TextBlock Text="{Binding Address}" FontSize="{StaticResource FontS}"/>
+                        </StackPanel>
+                    </DataTemplate>
+                </ListView.ItemTemplate>
                 <ListView.Header>
                     <StackPanel>
                         <TextBlock
-                            Text="Discover Server" 
-                            Foreground="White" FontSize="{StaticResource FontL}"
-                            Margin="0 0 0 28" FontFamily="{StaticResource JellyfinFamilyFont}"
-                            Padding="0 40 0 0"
-                            HorizontalAlignment="Center" />
+                                Text="Discover Server" 
+                                Foreground="White" FontSize="{StaticResource FontL}"
+                                Margin="0 0 0 28" FontFamily="{StaticResource JellyfinFamilyFont}"
+                                Padding="0 40 0 0"
+                                HorizontalAlignment="Center" />
                         <TextBlock x:Name="EmptyServersMessage" FontSize="{StaticResource FontM}" 
-                                   HorizontalAlignment="Center"
-                                   TextWrapping="WrapWholeWords"
-                                   Visibility="Collapsed">
-                            No servers found, searching.
+                                        HorizontalAlignment="Center"
+                                        TextWrapping="WrapWholeWords"
+                                        Visibility="Collapsed">
+                                No servers found, searching.
                         </TextBlock>
                     </StackPanel>
                 </ListView.Header>
             </ListView>
+
+            <StackPanel
+                        Grid.Column="1"
+                        Grid.Row="3"
+                        Visibility="{Binding ErrorMessage, Converter={StaticResource NullToVisibilityConverter}}">
+                <TextBlock
+                            FontFamily="{StaticResource JellyfinFamilyFont}"
+                            Text="{Binding ErrorMessage}"
+                            HorizontalAlignment="Center"
+                            TextAlignment="Center"
+                            TextWrapping="Wrap"
+                            FontSize="{StaticResource FontM}"
+                            Margin="1 1 1 20"
+                            Foreground="{StaticResource DangerColor}" />
+
+                <TextBlock Text="Attempted to connect to:"
+                                    Foreground="{StaticResource DangerColor}"/>
+                <ItemsControl ItemsSource="{Binding TestedUris}">
+                    <ItemsControl.ItemTemplate>
+                        <DataTemplate x:Key="UriDataTemplate">
+                            <StackPanel Orientation="Horizontal">
+                                <TextBlock Text="- "
+                                                    Margin="0,0,8,0"
+                                                    Foreground="{StaticResource DangerColor}"/>
+                                <TextBlock Text="{Binding }"
+                                                    Foreground="{StaticResource DangerColor}" />
+                            </StackPanel>
+                        </DataTemplate>
+                    </ItemsControl.ItemTemplate>
+                </ItemsControl>
+            </StackPanel>
         </Grid>
-
+  
         <Grid Grid.Row="0"
-              Grid.RowSpan="2"
-              Grid.ColumnSpan="2"
-              Background="{StaticResource OverlayColorBG}"
-              Visibility="{Binding IsInProgress, Converter={StaticResource BooleanVisibilityConverter}}">
+                    Grid.RowSpan="2"
+                    Grid.ColumnSpan="2"
+                    Background="{StaticResource OverlayColorBG}"
+                    Visibility="{Binding IsInProgress, Converter={StaticResource BooleanVisibilityConverter}}">
             <ProgressRing Width="250" Height="250" IsActive="True" Visibility="Visible" />
         </Grid>
     </Grid>
