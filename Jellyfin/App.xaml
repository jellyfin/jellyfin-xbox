<Application
    x:Class="Jellyfin.App"
    xmlns="http://schemas.microsoft.com/winfx/2006/xaml/presentation"
    xmlns:x="http://schemas.microsoft.com/winfx/2006/xaml"
<<<<<<< HEAD
    xmlns:controls="using:Microsoft.UI.Xaml.Controls"
    xmlns:local="using:Jellyfin">

    <Application.Resources>
        <controls:XamlControlsResources>
            <controls:XamlControlsResources.MergedDictionaries>
                <ResourceDictionary Source="Resources/JellyfinStyleResources.xaml"/>
            </controls:XamlControlsResources.MergedDictionaries>
        </controls:XamlControlsResources>
=======
    xmlns:local="using:Jellyfin"
    xmlns:converter="using:Jellyfin.Converter">

    <Application.Resources>
        <ResourceDictionary>
            <ResourceDictionary.MergedDictionaries>
                <ResourceDictionary Source="Resources/JellyfinStyleResources.Base.xaml"/>
                <ResourceDictionary Source="Resources/JellyfinStyleResources.xaml"/>
                <ResourceDictionary>
                    <converter:BooleanVisibilityConverter x:Key="BooleanVisibilityConverter" />
                    <converter:BooleanInverseConverter x:Key="BooleanInverseConverter" />
                    <converter:BooleanVisibilityInverseConverter x:Key="BooleanVisibilityInverseConverter" />
                    <converter:NullToBooleanConverter x:Key="NullToBooleanConverter" />
                    <converter:NullToBooleanInverseConverter x:Key="NullToBooleanInverseConverter"/>
                    <converter:ChainConverter x:Key="NullToVisibilityConverter">
                        <converter:NullToBooleanConverter />
                        <converter:BooleanVisibilityInverseConverter />
                    </converter:ChainConverter>
                </ResourceDictionary>
            </ResourceDictionary.MergedDictionaries>
        </ResourceDictionary>
>>>>>>> deaec26c
    </Application.Resources>

</Application><|MERGE_RESOLUTION|>--- conflicted
+++ resolved
@@ -2,17 +2,6 @@
     x:Class="Jellyfin.App"
     xmlns="http://schemas.microsoft.com/winfx/2006/xaml/presentation"
     xmlns:x="http://schemas.microsoft.com/winfx/2006/xaml"
-<<<<<<< HEAD
-    xmlns:controls="using:Microsoft.UI.Xaml.Controls"
-    xmlns:local="using:Jellyfin">
-
-    <Application.Resources>
-        <controls:XamlControlsResources>
-            <controls:XamlControlsResources.MergedDictionaries>
-                <ResourceDictionary Source="Resources/JellyfinStyleResources.xaml"/>
-            </controls:XamlControlsResources.MergedDictionaries>
-        </controls:XamlControlsResources>
-=======
     xmlns:local="using:Jellyfin"
     xmlns:converter="using:Jellyfin.Converter">
 
@@ -34,7 +23,6 @@
                 </ResourceDictionary>
             </ResourceDictionary.MergedDictionaries>
         </ResourceDictionary>
->>>>>>> deaec26c
     </Application.Resources>
 
 </Application>