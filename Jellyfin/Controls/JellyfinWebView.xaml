<UserControl
    x:Class="Jellyfin.Controls.JellyfinWebView"
    xmlns="http://schemas.microsoft.com/winfx/2006/xaml/presentation"
    xmlns:x="http://schemas.microsoft.com/winfx/2006/xaml"
    xmlns:d="http://schemas.microsoft.com/expression/blend/2008"
    xmlns:mc="http://schemas.openxmlformats.org/markup-compatibility/2006"
    mc:Ignorable="d"
    d:DesignHeight="300"
    d:DesignWidth="400">
<<<<<<< HEAD
    <Grid>
        <controls:WebView2 x:Name="WView"/>

        <Grid Grid.Row="0" Background="{StaticResource OverlayColorBG}" Visibility="Visible" x:Name="ProgressIndicator">
            <ProgressRing Width="250" Height="250" IsActive="True" Visibility="Visible" />
        </Grid>
    </Grid>

=======
    <!-- WebView2 is created programatically otherwise it won't gain focus -->
>>>>>>> 14df997c
</UserControl><|MERGE_RESOLUTION|>--- conflicted
+++ resolved
@@ -7,16 +7,8 @@
     mc:Ignorable="d"
     d:DesignHeight="300"
     d:DesignWidth="400">
-<<<<<<< HEAD
-    <Grid>
-        <controls:WebView2 x:Name="WView"/>
-
-        <Grid Grid.Row="0" Background="{StaticResource OverlayColorBG}" Visibility="Visible" x:Name="ProgressIndicator">
-            <ProgressRing Width="250" Height="250" IsActive="True" Visibility="Visible" />
-        </Grid>
+    <!-- WebView2 is created programatically otherwise it won't gain focus -->
+    <Grid Grid.Row="0" Background="{StaticResource OverlayColorBG}" Visibility="Visible" x:Name="ProgressIndicator">
+        <ProgressRing Width="250" Height="250" IsActive="True" Visibility="Visible" />
     </Grid>
-
-=======
-    <!-- WebView2 is created programatically otherwise it won't gain focus -->
->>>>>>> 14df997c
 </UserControl>