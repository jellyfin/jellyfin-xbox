--- conflicted
+++ resolved
@@ -30,11 +30,8 @@
     private readonly IGamepadManager _gamepadManager;
     private readonly IDisposable _navigationHandler;
     private readonly CoreDispatcher _dispatcher;
-<<<<<<< HEAD
     private readonly Frame _frame;
-=======
     private readonly ApplicationView _applicationView;
->>>>>>> deaec26c
     private bool _isInProgress;
     private bool _displayDeprecationNotice;
     private WebView2 _webView;
@@ -46,31 +43,22 @@
     /// <param name="messageHandler">Service for handling messages send by the WinUI.</param>
     /// <param name="gamepadManager">Service for handling gamepad input.</param>
     /// <param name="dispatcher">UI dispatcher.</param>
-<<<<<<< HEAD
     /// <param name="frame">Current frame of the top application.</param>
-=======
     /// <param name="applicationView">Application view for managing the app's view state.</param>
->>>>>>> deaec26c
     public JellyfinWebViewModel(
         INativeShellScriptLoader nativeShellScriptLoader,
         IMessageHandler messageHandler,
         IGamepadManager gamepadManager,
         CoreDispatcher dispatcher,
-<<<<<<< HEAD
-        Frame frame)
-=======
+        Frame frame,
         ApplicationView applicationView)
->>>>>>> deaec26c
     {
         _nativeShellScriptLoader = nativeShellScriptLoader;
         _messageHandler = messageHandler;
         _gamepadManager = gamepadManager;
         _dispatcher = dispatcher;
-<<<<<<< HEAD
         _frame = frame;
-=======
         _applicationView = applicationView;
->>>>>>> deaec26c
         _navigationHandler = _gamepadManager.ObserveBackEvent(WebView_BackRequested, 0);
 
         if (Central.Settings.JellyfinServerValidated)
