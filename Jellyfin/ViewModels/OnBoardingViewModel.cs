--- conflicted
+++ resolved
@@ -23,12 +23,9 @@
     private string _serverUrl;
     private string _errorMessage;
     private bool _isInProgress;
-<<<<<<< HEAD
+    private ObservableCollection<string> _testedUris;
     private ServerDiscovery _serverDiscovery = new ServerDiscovery();
     private bool _disposed;
-=======
-    private ObservableCollection<string> _testedUris;
->>>>>>> f44c68a7
 
     /// <summary>
     /// Initializes a new instance of the <see cref="OnBoardingViewModel"/> class.
@@ -41,12 +38,9 @@
         ServerUrl = Central.Settings.JellyfinServer;
         _dispatcher = dispatcher;
         _frame = frame;
-<<<<<<< HEAD
+
+        TestedUris = new();
         _serverDiscovery.OnDiscover += ServerDiscovery_OnDiscover;
-=======
-
-        TestedUris = new();
->>>>>>> f44c68a7
     }
 
     /// <summary>
@@ -148,6 +142,7 @@
                             Central.Settings.JellyfinServer = uriVarient.ToString();
                             Central.Settings.JellyfinServerValidated = true;
 
+                            Dispose();
                             _frame.Navigate(typeof(MainPage));
                         });
                     return;
@@ -163,20 +158,11 @@
                             ErrorMessage = jellyfinServerCheck.ErrorMessage;
                         }
 
-<<<<<<< HEAD
-                        // Save validated URL and navigate to page containing the web view.
-                        Central.Settings.JellyfinServer = parsedUri.ToString();
-                        Central.Settings.JellyfinServerValidated = true;
-
-                        Dispose();
-                        _frame.Navigate(typeof(MainPage));
-=======
                         TestedUris.Clear();
                         foreach (var uri in parsedUri)
                         {
                             TestedUris.Add(uri.ToString());
                         }
->>>>>>> f44c68a7
                     });
             }
             finally
