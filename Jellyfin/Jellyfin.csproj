﻿<?xml version="1.0" encoding="utf-8"?>
<Project ToolsVersion="15.0" DefaultTargets="Build" xmlns="http://schemas.microsoft.com/developer/msbuild/2003">
  <Import Project="$(MSBuildExtensionsPath)\$(MSBuildToolsVersion)\Microsoft.Common.props" Condition="Exists('$(MSBuildExtensionsPath)\$(MSBuildToolsVersion)\Microsoft.Common.props')" />
  <PropertyGroup>
    <LangVersion>latest</LangVersion>
    <Configuration Condition=" '$(Configuration)' == '' ">Debug</Configuration>
    <Platform Condition=" '$(Platform)' == '' ">x86</Platform>
    <ProjectGuid>{9BA6E54B-B71A-4C79-8D15-F6C3335432E9}</ProjectGuid>
    <OutputType>AppContainerExe</OutputType>
    <AppDesignerFolder>Properties</AppDesignerFolder>
    <RootNamespace>Jellyfin</RootNamespace>
    <AssemblyName>Jellyfin</AssemblyName>
    <DefaultLanguage>en-US</DefaultLanguage>
    <TargetPlatformIdentifier>UAP</TargetPlatformIdentifier>
    <TargetPlatformVersion Condition=" '$(TargetPlatformVersion)' == '' ">10.0.18362.0</TargetPlatformVersion>
    <TargetPlatformMinVersion>10.0.17763.0</TargetPlatformMinVersion>
    <MinimumVisualStudioVersion>14</MinimumVisualStudioVersion>
    <FileAlignment>512</FileAlignment>
    <ProjectTypeGuids>{A5A43C5B-DE2A-4C0C-9213-0A381AF9435A};{FAE04EC0-301F-11D3-BF4B-00C04F79EFBC}</ProjectTypeGuids>
    <WindowsXamlEnableOverview>true</WindowsXamlEnableOverview>
    <AppxPackageSigningEnabled>True</AppxPackageSigningEnabled>
    <PackageCertificateThumbprint>
    </PackageCertificateThumbprint>
    <PackageCertificateKeyFile>Jellyfin_TemporaryKey.pfx</PackageCertificateKeyFile>
    <GenerateAppInstallerFile>False</GenerateAppInstallerFile>
    <AppxPackageSigningTimestampDigestAlgorithm>SHA256</AppxPackageSigningTimestampDigestAlgorithm>
    <AppxAutoIncrementPackageRevision>False</AppxAutoIncrementPackageRevision>
    <GenerateTestArtifacts>True</GenerateTestArtifacts>
    <AppxBundle>Always</AppxBundle>
    <AppxBundlePlatforms>x64</AppxBundlePlatforms>
    <HoursBetweenUpdateChecks>0</HoursBetweenUpdateChecks>
    <GenerateDocumentationFile>true</GenerateDocumentationFile>
  </PropertyGroup>
  <PropertyGroup Condition="'$(Configuration)|$(Platform)' == 'Debug|x86'">
    <DebugSymbols>true</DebugSymbols>
    <OutputPath>bin\x86\Debug\</OutputPath>
    <DefineConstants>DEBUG;TRACE;NETFX_CORE;WINDOWS_UWP</DefineConstants>
    <NoWarn>;2008</NoWarn>
    <DebugType>full</DebugType>
    <PlatformTarget>x86</PlatformTarget>
    <UseVSHostingProcess>false</UseVSHostingProcess>
    <ErrorReport>prompt</ErrorReport>
    <Prefer32Bit>true</Prefer32Bit>
  </PropertyGroup>
  <PropertyGroup Condition="'$(Configuration)|$(Platform)' == 'Release|x86'">
    <OutputPath>bin\x86\Release\</OutputPath>
    <DefineConstants>TRACE;NETFX_CORE;WINDOWS_UWP</DefineConstants>
    <Optimize>true</Optimize>
    <NoWarn>;2008</NoWarn>
    <DebugType>pdbonly</DebugType>
    <PlatformTarget>x86</PlatformTarget>
    <UseVSHostingProcess>false</UseVSHostingProcess>
    <ErrorReport>prompt</ErrorReport>
    <Prefer32Bit>true</Prefer32Bit>
    <UseDotNetNativeToolchain>true</UseDotNetNativeToolchain>
  </PropertyGroup>
  <PropertyGroup Condition="'$(Configuration)|$(Platform)' == 'Debug|ARM'">
    <DebugSymbols>true</DebugSymbols>
    <OutputPath>bin\ARM\Debug\</OutputPath>
    <DefineConstants>DEBUG;TRACE;NETFX_CORE;WINDOWS_UWP</DefineConstants>
    <NoWarn>;2008</NoWarn>
    <DebugType>full</DebugType>
    <PlatformTarget>ARM</PlatformTarget>
    <UseVSHostingProcess>false</UseVSHostingProcess>
    <ErrorReport>prompt</ErrorReport>
    <Prefer32Bit>true</Prefer32Bit>
  </PropertyGroup>
  <PropertyGroup Condition="'$(Configuration)|$(Platform)' == 'Release|ARM'">
    <OutputPath>bin\ARM\Release\</OutputPath>
    <DefineConstants>TRACE;NETFX_CORE;WINDOWS_UWP</DefineConstants>
    <Optimize>true</Optimize>
    <NoWarn>;2008</NoWarn>
    <DebugType>pdbonly</DebugType>
    <PlatformTarget>ARM</PlatformTarget>
    <UseVSHostingProcess>false</UseVSHostingProcess>
    <ErrorReport>prompt</ErrorReport>
    <Prefer32Bit>true</Prefer32Bit>
    <UseDotNetNativeToolchain>true</UseDotNetNativeToolchain>
  </PropertyGroup>
  <PropertyGroup Condition="'$(Configuration)|$(Platform)' == 'Debug|ARM64'">
    <DebugSymbols>true</DebugSymbols>
    <OutputPath>bin\ARM64\Debug\</OutputPath>
    <DefineConstants>DEBUG;TRACE;NETFX_CORE;WINDOWS_UWP</DefineConstants>
    <NoWarn>;2008</NoWarn>
    <DebugType>full</DebugType>
    <PlatformTarget>ARM64</PlatformTarget>
    <UseVSHostingProcess>false</UseVSHostingProcess>
    <ErrorReport>prompt</ErrorReport>
    <Prefer32Bit>true</Prefer32Bit>
    <UseDotNetNativeToolchain>true</UseDotNetNativeToolchain>
  </PropertyGroup>
  <PropertyGroup Condition="'$(Configuration)|$(Platform)' == 'Release|ARM64'">
    <OutputPath>bin\ARM64\Release\</OutputPath>
    <DefineConstants>TRACE;NETFX_CORE;WINDOWS_UWP</DefineConstants>
    <Optimize>true</Optimize>
    <NoWarn>;2008</NoWarn>
    <DebugType>pdbonly</DebugType>
    <PlatformTarget>ARM64</PlatformTarget>
    <UseVSHostingProcess>false</UseVSHostingProcess>
    <ErrorReport>prompt</ErrorReport>
    <Prefer32Bit>true</Prefer32Bit>
    <UseDotNetNativeToolchain>true</UseDotNetNativeToolchain>
  </PropertyGroup>
  <PropertyGroup Condition="'$(Configuration)|$(Platform)' == 'Debug|x64'">
    <DebugSymbols>true</DebugSymbols>
    <OutputPath>bin\x64\Debug\</OutputPath>
    <DefineConstants>DEBUG;TRACE;NETFX_CORE;WINDOWS_UWP</DefineConstants>
    <NoWarn>;2008</NoWarn>
    <DebugType>full</DebugType>
    <PlatformTarget>x64</PlatformTarget>
    <UseVSHostingProcess>false</UseVSHostingProcess>
    <ErrorReport>prompt</ErrorReport>
    <Prefer32Bit>true</Prefer32Bit>
    <DocumentationFile>bin\x64\Debug\Jellyfin.XML</DocumentationFile>
  </PropertyGroup>
  <PropertyGroup Condition="'$(Configuration)|$(Platform)' == 'Release|x64'">
    <OutputPath>bin\x64\Release\</OutputPath>
    <DefineConstants>TRACE;NETFX_CORE;WINDOWS_UWP</DefineConstants>
    <Optimize>true</Optimize>
    <NoWarn>;2008</NoWarn>
    <DebugType>pdbonly</DebugType>
    <PlatformTarget>x64</PlatformTarget>
    <UseVSHostingProcess>false</UseVSHostingProcess>
    <ErrorReport>prompt</ErrorReport>
    <Prefer32Bit>true</Prefer32Bit>
    <UseDotNetNativeToolchain>true</UseDotNetNativeToolchain>
  </PropertyGroup>
  <PropertyGroup>
    <RestoreProjectStyle>PackageReference</RestoreProjectStyle>
  </PropertyGroup>
  <ItemGroup>
    <Compile Include="App.xaml.cs">
      <DependentUpon>App.xaml</DependentUpon>
    </Compile>
    <Compile Include="Behaviors\AutoFocusBehavior.cs" />
    <Compile Include="Behaviors\KeyEventTriggerBehavior.cs" />
    <Compile Include="Controls\DeviceFamilyStateTrigger.cs" />
    <Compile Include="Controls\JellyfinWebView.xaml.cs">
      <DependentUpon>JellyfinWebView.xaml</DependentUpon>
    </Compile>
    <Compile Include="Converter\BooleanInverseConverter.cs" />
    <Compile Include="Converter\BooleanVisibilityConverter.cs" />
    <Compile Include="Converter\BooleanVisibilityInverseConverter.cs" />
    <Compile Include="Converter\ChainConverter.cs" />
    <Compile Include="Converter\NullToBooleanConverter.cs" />
    <Compile Include="Converter\NullToBooleanInverseConverter.cs" />
    <Compile Include="Core\Central.cs" />
    <Compile Include="Core\FullScreenManager.cs" />
    <Compile Include="Core\Contract\IFullScreenManager.cs" />
    <Compile Include="Core\Contract\IMessageHandler.cs" />
    <Compile Include="Core\Contract\INativeShellScriptLoader.cs" />
    <Compile Include="Core\Contract\ISettingsManager.cs" />
    <Compile Include="Core\MessageHandler.cs" />
    <Compile Include="Core\NativeShellScriptLoader.cs" />
    <Compile Include="Core\SettingsManager.cs" />
    <Compile Include="Helpers\UrlValidator.cs" />
    <Compile Include="MainPage.xaml.cs">
      <DependentUpon>MainPage.xaml</DependentUpon>
    </Compile>
    <Compile Include="Models\DiscoveredServer.cs" />
    <Compile Include="Properties\AssemblyInfo.cs" />
    <Compile Include="Utils\AppUtils.cs" />
    <Compile Include="Utils\DeviceFormFactorType.cs" />
<<<<<<< HEAD
    <Compile Include="Utils\GamepadManager.cs" />
    <Compile Include="Utils\ServerDiscovery.cs" />
    <Compile Include="Utils\GamepadState.cs" />
=======
    <Compile Include="Core\GamepadManager.cs" />
    <Compile Include="Core\Contract\IGamepadManager.cs" />
>>>>>>> deaec26c
    <Compile Include="Utils\JellyfinServerValidationResult.cs" />
    <Compile Include="Utils\ServerCheckUtil.cs" />
    <Compile Include="ViewModels\JellyfinWebViewModel.cs" />
    <Compile Include="ViewModels\OnBoardingViewModel.cs" />
    <Compile Include="ViewModels\SettingsViewModel.cs" />
    <Compile Include="Views\OnBoarding.xaml.cs">
      <DependentUpon>OnBoarding.xaml</DependentUpon>
    </Compile>
    <Compile Include="Views\Settings.xaml.cs">
      <DependentUpon>Settings.xaml</DependentUpon>
    </Compile>
  </ItemGroup>
  <ItemGroup>
    <AppxManifest Include="Package.appxmanifest">
      <SubType>Designer</SubType>
    </AppxManifest>
  </ItemGroup>
  <ItemGroup>
    <Content Include="Assets\LargeTile.scale-100.png" />
    <Content Include="Assets\LargeTile.scale-125.png" />
    <Content Include="Assets\LargeTile.scale-150.png" />
    <Content Include="Assets\LargeTile.scale-200.png" />
    <Content Include="Assets\LargeTile.scale-400.png" />
    <Content Include="Assets\OnBoardingLogo.scale-100.png" />
    <Content Include="Assets\OnBoardingLogo.scale-200.png" />
    <Content Include="Assets\SmallTile.scale-100.png" />
    <Content Include="Assets\SmallTile.scale-125.png" />
    <Content Include="Assets\SmallTile.scale-150.png" />
    <Content Include="Assets\SmallTile.scale-200.png" />
    <Content Include="Assets\SmallTile.scale-400.png" />
    <Content Include="Assets\SplashScreen.scale-100.png" />
    <Content Include="Assets\SplashScreen.scale-125.png" />
    <Content Include="Assets\SplashScreen.scale-150.png" />
    <Content Include="Assets\SplashScreen.scale-400.png" />
    <Content Include="Assets\Square150x150Logo.scale-100.png" />
    <Content Include="Assets\Square150x150Logo.scale-125.png" />
    <Content Include="Assets\Square150x150Logo.scale-150.png" />
    <Content Include="Assets\Square150x150Logo.scale-400.png" />
    <Content Include="Assets\Square44x44Logo.altform-lightunplated_targetsize-16.png" />
    <Content Include="Assets\Square44x44Logo.altform-lightunplated_targetsize-24.png" />
    <Content Include="Assets\Square44x44Logo.altform-lightunplated_targetsize-256.png" />
    <Content Include="Assets\Square44x44Logo.altform-lightunplated_targetsize-32.png" />
    <Content Include="Assets\Square44x44Logo.altform-lightunplated_targetsize-48.png" />
    <Content Include="Assets\Square44x44Logo.altform-unplated_targetsize-16.png" />
    <Content Include="Assets\Square44x44Logo.altform-unplated_targetsize-256.png" />
    <Content Include="Assets\Square44x44Logo.altform-unplated_targetsize-32.png" />
    <Content Include="Assets\Square44x44Logo.altform-unplated_targetsize-48.png" />
    <Content Include="Assets\Square44x44Logo.scale-100.png" />
    <Content Include="Assets\Square44x44Logo.scale-125.png" />
    <Content Include="Assets\Square44x44Logo.scale-150.png" />
    <Content Include="Assets\Square44x44Logo.scale-400.png" />
    <Content Include="Assets\Square44x44Logo.targetsize-16.png" />
    <Content Include="Assets\Square44x44Logo.targetsize-24.png" />
    <Content Include="Assets\Square44x44Logo.targetsize-256.png" />
    <Content Include="Assets\Square44x44Logo.targetsize-32.png" />
    <Content Include="Assets\Square44x44Logo.targetsize-48.png" />
    <Content Include="Assets\StoreLogo.scale-100.png" />
    <Content Include="Assets\StoreLogo.scale-125.png" />
    <Content Include="Assets\StoreLogo.scale-150.png" />
    <Content Include="Assets\StoreLogo.scale-200.png" />
    <Content Include="Assets\StoreLogo.scale-400.png" />
    <Content Include="Assets\Wide310x150Logo.scale-100.png" />
    <Content Include="Assets\Wide310x150Logo.scale-125.png" />
    <Content Include="Assets\Wide310x150Logo.scale-150.png" />
    <Content Include="Assets\Wide310x150Logo.scale-400.png" />
    <Content Include="Fonts\NotoSans-Regular.ttf" />
    <Content Include="Resources\winuwp.js" />
    <None Include="Package.StoreAssociation.xml" />
    <Content Include="Properties\Default.rd.xml" />
    <Content Include="Assets\SplashScreen.scale-200.png" />
    <Content Include="Assets\Square150x150Logo.scale-200.png" />
    <Content Include="Assets\Square44x44Logo.scale-200.png" />
    <Content Include="Assets\Square44x44Logo.targetsize-24_altform-unplated.png" />
    <Content Include="Assets\Wide310x150Logo.scale-200.png" />
  </ItemGroup>
  <ItemGroup>
    <ApplicationDefinition Include="App.xaml">
      <Generator>MSBuild:Compile</Generator>
      <SubType>Designer</SubType>
    </ApplicationDefinition>
    <Page Include="Controls\JellyfinWebView.xaml">
      <Generator>MSBuild:Compile</Generator>
      <SubType>Designer</SubType>
    </Page>
    <Page Include="MainPage.xaml">
      <Generator>MSBuild:Compile</Generator>
      <SubType>Designer</SubType>
    </Page>
    <Page Include="Resources\JellyfinStyleResources.Base.xaml">
      <Generator>MSBuild:Compile</Generator>
      <SubType>Designer</SubType>
    </Page>
    <Page Include="Resources\JellyfinStyleResources.DeviceFamily-Desktop.xaml">
      <Generator>MSBuild:Compile</Generator>
      <SubType>Designer</SubType>
    </Page>
    <Page Include="Resources\JellyfinStyleResources.xaml">
      <Generator>MSBuild:Compile</Generator>
      <SubType>Designer</SubType>
    </Page>
    <Page Include="Views\OnBoarding.xaml">
      <Generator>MSBuild:Compile</Generator>
      <SubType>Designer</SubType>
    </Page>
    <Page Include="Views\Settings.xaml">
      <Generator>MSBuild:Compile</Generator>
      <SubType>Designer</SubType>
    </Page>
  </ItemGroup>
  <ItemGroup>
    <PackageReference Include="CommunityToolkit.Mvvm" />
    <PackageReference Include="Microsoft.Extensions.DependencyInjection" />
    <PackageReference Include="Microsoft.NETCore.UniversalWindowsPlatform" />
    <PackageReference Include="Microsoft.UI.Xaml" />
    <PackageReference Include="Microsoft.Web.WebView2" />
    <PackageReference Include="Microsoft.Xaml.Behaviors.Uwp.Managed" />
    <PackageReference Include="System.Text.Json" />
  </ItemGroup>
  <ItemGroup>
    <Content Include="Fonts\Quicksand-Regular.ttf" />
  </ItemGroup>
  <ItemGroup>
    <None Include="Jellyfin_TemporaryKey.pfx" />
  </ItemGroup>
  <Import Project="$(MSBuildExtensionsPath)\Microsoft\WindowsXaml\v$(VisualStudioVersion)\Microsoft.Windows.UI.Xaml.CSharp.targets" />
  <PropertyGroup>
    <Nullable>annotations</Nullable>
  </PropertyGroup>
  <PropertyGroup>
    <TreatWarningsAsErrors>true</TreatWarningsAsErrors>
    <WarningsNotAsErrors>NU1902;NU1903;SA1652</WarningsNotAsErrors>
  </PropertyGroup>
  <PropertyGroup Condition=" '$(Configuration)' == 'Debug' ">
    <AnalysisMode>AllEnabledByDefault</AnalysisMode>
  </PropertyGroup>
  <ItemGroup>
    <AdditionalFiles Include="$(MSBuildThisFileDirectory)\..\BannedSymbols.txt" />
    <AdditionalFiles Include="$(MSBuildThisFileDirectory)\..\stylecop.json" />
  </ItemGroup>
  <!-- Code Analyzers -->
  <ItemGroup Condition=" '$(Configuration)' == 'Debug' ">
    <PackageReference Include="IDisposableAnalyzers">
      <PrivateAssets>all</PrivateAssets>
      <IncludeAssets>runtime; build; native; contentfiles; analyzers</IncludeAssets>
    </PackageReference>
    <PackageReference Include="Microsoft.CodeAnalysis.BannedApiAnalyzers">
      <PrivateAssets>all</PrivateAssets>
      <IncludeAssets>runtime; build; native; contentfiles; analyzers</IncludeAssets>
    </PackageReference>
    <PackageReference Include="SerilogAnalyzer" PrivateAssets="All" />
    <PackageReference Include="StyleCop.Analyzers" PrivateAssets="All" />
    <PackageReference Include="SmartAnalyzers.MultithreadingAnalyzer" PrivateAssets="All" />
  </ItemGroup>
  <ItemGroup>
    <Folder Include="Behaviors\Actions\" />
  </ItemGroup>
</Project><|MERGE_RESOLUTION|>--- conflicted
+++ resolved
@@ -161,14 +161,9 @@
     <Compile Include="Properties\AssemblyInfo.cs" />
     <Compile Include="Utils\AppUtils.cs" />
     <Compile Include="Utils\DeviceFormFactorType.cs" />
-<<<<<<< HEAD
-    <Compile Include="Utils\GamepadManager.cs" />
+    <Compile Include="Core\GamepadManager.cs" />
     <Compile Include="Utils\ServerDiscovery.cs" />
-    <Compile Include="Utils\GamepadState.cs" />
-=======
-    <Compile Include="Core\GamepadManager.cs" />
     <Compile Include="Core\Contract\IGamepadManager.cs" />
->>>>>>> deaec26c
     <Compile Include="Utils\JellyfinServerValidationResult.cs" />
     <Compile Include="Utils\ServerCheckUtil.cs" />
     <Compile Include="ViewModels\JellyfinWebViewModel.cs" />
