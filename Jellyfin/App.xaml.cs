using System;
using System.Net.Http;
using System.Reflection;
using System.Text;
using System.Threading.Tasks;
using CommunityToolkit.Mvvm.Messaging;
using Jellyfin.Core;
using Jellyfin.Core.Contract;
using Jellyfin.Utils;
using Jellyfin.ViewModels;
using Microsoft.Extensions.DependencyInjection;
using Microsoft.Extensions.DependencyInjection.Extensions;
using Microsoft.Extensions.Localization;
using Microsoft.Extensions.Logging;
using Windows.ApplicationModel;
using Windows.ApplicationModel.Activation;
using Windows.System.Display;
using Windows.System.Profile;
using Windows.UI;
using Windows.UI.Core;
using Windows.UI.Popups;
using Windows.UI.ViewManagement;
using Windows.UI.Xaml;
using Windows.UI.Xaml.Controls;
using Windows.UI.Xaml.Navigation;
using UnhandledExceptionEventArgs = Windows.UI.Xaml.UnhandledExceptionEventArgs;

namespace Jellyfin;

/// <summary>
/// Provides application-specific behavior to supplement the default Application class.
/// </summary>
public sealed partial class App : Application
{
    private static bool _layoutScalingDisabled;

    /// <summary>
    /// Initializes a new instance of the <see cref="App"/> class.
    /// Initializes the singleton application object.  This is the first line of authored code
    /// executed, and as such is the logical equivalent of main() or WinMain().
    /// </summary>
    public App()
    {
        InitializeComponent();
        _layoutScalingDisabled = ApplicationViewScaling.TrySetDisableLayoutScaling(true);

        DisplayRequest = new();

        Suspending += OnSuspending;
        RequiresPointerMode = ApplicationRequiresPointerMode.WhenRequested;

        Services = ConfigureServices();

        UnhandledException += OnUnhandledException;
    }

    /// <summary>
    /// Gets the Display request object for handling screen activation.
    /// </summary>
    public static DisplayRequest DisplayRequest { get; private set; }

    /// <summary>
    /// Gets the current <see cref="App"/> instance in use.
    /// </summary>
    public static new App Current => Application.Current as App;

    /// <summary>
    /// Gets the <see cref="IServiceProvider"/> instance to resolve application services.
    /// </summary>
#pragma warning disable IDISP006
    public IServiceProvider Services { get; }
#pragma warning restore IDISP006

    /// <summary>
    /// Configures the services for the application.
    /// </summary>
    private static IServiceProvider ConfigureServices()
    {
        var services = new ServiceCollection();

        // ViewModels
        services.AddTransient<JellyfinWebViewModel>();
        services.AddTransient<OnBoardingViewModel>();
        services.AddTransient<SettingsViewModel>();
        services.AddTransient<CultureSelectorViewModel>();

        // Core
        services.AddTransient<Frame>(_ => Window.Current.Content as Frame);
        services.AddTransient<CoreDispatcher>(_ => Window.Current.Dispatcher);
        services.AddTransient<ApplicationView>(_ => ApplicationView.GetForCurrentView());
        services.AddSingleton<IMessenger>(_ => WeakReferenceMessenger.Default);

        // Services
        services.AddSingleton<IFullScreenManager, FullScreenManager>();
        services.AddSingleton<IMessageHandler, MessageHandler>();
        services.AddSingleton<INativeShellScriptLoader, NativeShellScriptLoader>();
        services.AddSingleton<ISettingsManager, SettingsManager>();
        services.AddSingleton<IGamepadManager, GamepadManager>();
        services.AddSingleton<IServerDiscovery, ServerDiscovery>();
        services.AddSingleton<DisplayRequest>(_ => App.DisplayRequest);

<<<<<<< HEAD
        services.AddLogging(e => e.AddConsole().AddProvider(new FileBackedLoggerProvider()));
=======
        services.TryAddSingleton<IStringLocalizerFactory, Jellyfin.Helpers.Localization.ResourceManagerStringLocalizerFactory>();
        services.TryAddTransient(typeof(IStringLocalizer<>), typeof(StringLocalizer<>));

        services.AddLogging(e => e.AddConsole().AddProvider(new RollingAppLoggerProvider()));
>>>>>>> e0d285cb

#pragma warning disable IDISP005
        return services.BuildServiceProvider();
#pragma warning restore IDISP005
    }

    private void OnUnhandledException(object sender, UnhandledExceptionEventArgs e)
    {
        var localizer = Services.GetRequiredService<IStringLocalizer<Translations>>();
        Services.GetRequiredService<ILogger<App>>().LogCritical(e.Exception, "Unhandled exception occurred");
        e.Handled = true;

        _ = App.Current.Services.GetRequiredService<CoreDispatcher>().RunAsync(CoreDispatcherPriority.High, async () =>
        {
            if (Central.Settings.HasJellyfinServer && Central.Settings.JellyfinServerValidated && !string.IsNullOrWhiteSpace(Central.Settings.JellyfinServerAccessToken))
            {
                var md = new MessageDialog(localizer.GetString("Dialog.Crash.Body"), localizer.GetString("Dialog.Crash.Title"));
                md.Commands.Add(new UICommand(localizer.GetString("Common.Yes"), command =>
                {
                    Task.Run(async () =>
                    {
                        await UploadClientLog().ConfigureAwait(false);
                        Exit();
                    });
                }));
                md.Commands.Add(new UICommand(localizer.GetString("Common.No"), command =>
                {
                    Exit();
                }));
                await md.ShowAsync();
            }
            else
            {
                var md = new MessageDialog(localizer.GetString("Dialog.Crash.Only.Body"), localizer.GetString("Dialog.Crash.Title"));
                md.Commands.Add(new UICommand(localizer.GetString("Common.Ok"), command => Exit()));
                await md.ShowAsync();
            }
        });
    }

    /// <summary>
    /// Uploads the current client log to the Jellyfin server.
    /// </summary>
    /// <returns>A task that completes once the logfile has been uploaded.</returns>
    public async Task<bool> UploadClientLog()
    {
        try
        {
            using var httpClient = new HttpClient();
            httpClient.Timeout = TimeSpan.FromSeconds(30);
            httpClient.DefaultRequestHeaders.Add("X-Emby-Token", Central.Settings.JellyfinServerAccessToken);
            httpClient.BaseAddress = new Uri(Central.Settings.JellyfinServer);
            var loggerProvider = (FileBackedLoggerProvider)Services.GetRequiredService<ILoggerProvider>();
            using var logStream = await loggerProvider.ReadLogfile().ConfigureAwait(false);
            using var response = await httpClient.PostAsync("/ClientLog/Document", new StreamContent(logStream)).ConfigureAwait(false);
            return response.StatusCode == System.Net.HttpStatusCode.OK;
        }
        catch
        {
            // really no point in logging here, the log will never show up anywhere.
            return false;
        }
    }

    /// <summary>
    /// Invoked when the application is launched normally by the end user.  Other entry points
    /// will be used such as when the application is launched to open a specific file.
    /// </summary>
    /// <param name="e">Details about the launch request and process.</param>
    protected override void OnLaunched(LaunchActivatedEventArgs e)
    {
        var rootFrame = Window.Current.Content as Frame;

        // Do not repeat app initialization when the Window already has content,
        // just ensure that the window is active
        if (rootFrame == null)
        {
            // Create a Frame to act as the navigation context and navigate to the first page
            rootFrame = new Frame();
            rootFrame.NavigationFailed += OnNavigationFailed;

            if (AppUtils.IsXbox)
            {
                ApplicationView.GetForCurrentView().SetDesiredBoundsMode(ApplicationViewBoundsMode.UseCoreWindow);
            }
            else
            {
                ApplicationViewTitleBar formattableTitleBar = ApplicationView.GetForCurrentView().TitleBar;
                formattableTitleBar.ButtonBackgroundColor = Color.FromArgb(255, 32, 32, 32);
                formattableTitleBar.ButtonForegroundColor = Color.FromArgb(255, 160, 160, 160);
                formattableTitleBar.ButtonInactiveBackgroundColor = Colors.Transparent;
                formattableTitleBar.BackgroundColor = Color.FromArgb(255, 32, 32, 32);
            }

            if (e.PreviousExecutionState == ApplicationExecutionState.Terminated)
            {
                // TODO: Load state from previously suspended application
            }

            // Place the frame in the current Window
            Window.Current.Content = rootFrame;

            if (!_layoutScalingDisabled)
            {
                var localizer = Services.GetRequiredService<IStringLocalizer<Translations>>();
                var dialog = new MessageDialog(localizer.GetString("Dialog.Warning.LayoutScaling"));
                _ = dialog.ShowAsync();
            }
        }

        if (e.PrelaunchActivated == false)
        {
            if (rootFrame.Content == null)
            {
                // When the navigation stack isn't restored navigate to the first page,
                // configuring the new page by passing required information as a navigation
                // parameter
                if (Core.Central.Settings.HasJellyfinServer)
                {
                    rootFrame.Navigate(typeof(MainPage), e.Arguments);
                }
                else
                {
                    rootFrame.Navigate(typeof(Views.OnBoarding), e.Arguments);
                }
            }

            // Ensure the current window is active
            Window.Current.Activate();
        }
    }

    /// <summary>
    /// Invoked when Navigation to a certain page fails.
    /// </summary>
    /// <param name="sender">The Frame which failed navigation.</param>
    /// <param name="e">Details about the navigation failure.</param>
    private void OnNavigationFailed(object sender, NavigationFailedEventArgs e)
    {
        throw new Exception("Failed to load Page " + e.SourcePageType.FullName);
    }

    /// <summary>
    /// Invoked when application execution is being suspended.  Application state is saved
    /// without knowing whether the application will be terminated or resumed with the contents
    /// of memory still intact.
    /// </summary>
    /// <param name="sender">The source of the suspend request.</param>
    /// <param name="e">Details about the suspend request.</param>
    private void OnSuspending(object sender, SuspendingEventArgs e)
    {
        var deferral = e.SuspendingOperation.GetDeferral();
        // TODO: Save application state and stop any background activity
        deferral.Complete();
    }
}<|MERGE_RESOLUTION|>--- conflicted
+++ resolved
@@ -99,14 +99,9 @@
         services.AddSingleton<IServerDiscovery, ServerDiscovery>();
         services.AddSingleton<DisplayRequest>(_ => App.DisplayRequest);
 
-<<<<<<< HEAD
-        services.AddLogging(e => e.AddConsole().AddProvider(new FileBackedLoggerProvider()));
-=======
         services.TryAddSingleton<IStringLocalizerFactory, Jellyfin.Helpers.Localization.ResourceManagerStringLocalizerFactory>();
         services.TryAddTransient(typeof(IStringLocalizer<>), typeof(StringLocalizer<>));
-
-        services.AddLogging(e => e.AddConsole().AddProvider(new RollingAppLoggerProvider()));
->>>>>>> e0d285cb
+        services.AddLogging(e => e.AddConsole().AddProvider(new FileBackedLoggerProvider()));
 
 #pragma warning disable IDISP005
         return services.BuildServiceProvider();
